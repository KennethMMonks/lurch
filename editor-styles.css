--- conflicted
+++ resolved
@@ -62,63 +62,6 @@
 /* Shows a border around atoms which highlights when hovered. */
 body.shell-style-boxed {
 
-<<<<<<< HEAD
-  p {
-    margin: 0.2rem 0;
-  }
-  /* Atoms (non-shells) */
-  .lurch-atom {
-    /* border: 1px solid #bbb; */
-    border: 1px solid #b4d7ff;
-    border-radius: 6px;
-    padding: 1px 2px;
-  }
-  span.lurch-atom {
-    display: inline-block;
-    margin-top: 0.2rem;
-  }
-  /* Override that for atoms that are shells */
-  div.lurch-atom[data-shell_title] {
-    position: relative;
-    border: 1px solid #b4d7ff;
-    border-radius: 6px;
-    padding: 0.8rem 1rem 0.6rem;
-    margin: 1.5rem 0 1rem;
-  }
-  
-  /* Make atom borders thick when hovered */
-  :not(:not(.lurch-atom:hover),.lurch-atom:has(.lurch-atom:hover)) {
-    outline: 3px solid #b4d7ff
-  }
-  /* Reduce the padding and margins for subproofs and premises */
-  div.lurch-atom[data-shell_title=""] {
-    padding: 0.5em 0.75em;
-    margin: 1ex 0;
-  }
-  
-  /* If the shell is a given, we make the border dashed. */
-  div.lurch-atom[data-shell_title].lurch-given {
-      /* This class may no longer be supported
-         and may need some JS code added to support it again. */
-      border: 2px dashed #bbb;
-  }
-  
-  /* Add a shell title */
-  div.lurch-atom[data-shell_title]::before {
-    content: attr(data-shell_title);
-    color: #aaa;
-    background-color: white;
-    font-weight: bold;
-    position: absolute;
-    top: -9pt;
-    left: 6pt;
-    padding: 0 6pt;
-  }
-  /* Add a shell title for premises for now (possibly temporary) */
-  div.lurch-atom[data-metadata_type='"premise"']::before {
-    content: 'Premise';
-  }
-=======
     /* Atoms get borders (except not expository math atoms) */
     .lurch-atom:not([data-metadata_type='"expositorymath"']) {
         border: 1px solid #b4d7ff;
@@ -159,7 +102,6 @@
     div.lurch-atom[data-metadata_type='"premise"']::before {
         content: 'Premise';
     }
->>>>>>> 784329cd
 
     div.lurch-atom[data-shell_title][data-validation_result="valid"]::after {
         content: '✓';
@@ -271,68 +213,6 @@
         font-family: 'Anonymous Pro', 'PT Mono', 'Oxygen monospace', monospace;
     }
 
-<<<<<<< HEAD
-  /* Now that we have editing/boxed view, this is no longer needed and we can
-     make much more M^2 documents without it. We can think of this as
-     hiding/showing an attribue of the shells, just like the boxed borders
-     shows their scopes.
-  div.lurch-atom[data-shell_title]::before {
-      content: attr(data-shell_title);
-      color: #aaa;
-      background-color: white;
-      font-weight: bold;
-      position: absolute;
-      top: -9pt;
-      left: 0pt;
-      padding: 0 6pt;
-  } 
-  */
-  div.lurch-atom[data-shell_title][data-validation_result="valid"]::after {
-      content: '✓';
-      color: #4CAF50;
-      background-color: white;
-      font-family: 'Lucida Grande';
-      font-weight: bold;
-      position: absolute;
-      bottom: -7pt;
-      right: 0pt;
-      padding: 0 6pt;
-  }
-  div.lurch-atom[data-shell_title][data-validation_result="invalid"]::after {
-      content: '✗';
-      color: red;
-      background-color: white;
-      font-family: 'Lucida Grande';
-      font-weight: bold;
-      position: absolute;
-      bottom: -7pt;
-      right: 0pt;
-      padding: 0 6pt;
-  }
-  div.lurch-atom[data-shell_title][data-validation_result="indeterminate"]::after {
-      content: '?';
-      color: rgb(216, 180, 0);
-      background-color: white;
-      font-family: 'Lucida Grande';
-      font-weight: bold;
-      position: absolute;
-      bottom: -7pt;
-      right: 0pt;
-      padding: 0 6pt;
-  }
-  /* Code blocks use the same font, slightly larger, with a standard background
-     and less padding. */
-  code {
-    font-size: 0.95em;
-    padding: 0.2em;
-    border-radius: 4px;
-    font-family: 'Anonymous Pro', 'PT Mono', 'Oxygen monospace', monospace;
-  }
-  p {
-    margin: 0;
-    padding: 0;
-  }
-=======
 }
 
 /* For both modes, minimal and boxed, remove margins and padding from paragraphs. */
@@ -341,7 +221,6 @@
 {
     margin: 0;
     padding: 0;
->>>>>>> 784329cd
 }
 
 /* Dependency URL atoms  */
